# version: 1.2.0
# TODO: 
# -Increase local guide weights
# -Add complaint resolution to composite score calculation
<<<<<<< HEAD
# -Move composite score weights to config file
=======
>>>>>>> e6366c7c

import pandas as pd
import numpy as np
from datetime import datetime
import re
from collections import Counter
import matplotlib.pyplot as plt
import seaborn as sns
from sklearn.feature_extraction.text import CountVectorizer, TfidfVectorizer
from sklearn.decomposition import LatentDirichletAllocation
import nltk
from nltk.sentiment import SentimentIntensityAnalyzer
from nltk.corpus import stopwords
from nltk.tokenize import word_tokenize
from nltk import ngrams
import spacy
import warnings
import math
from scipy.stats import entropy
from textblob import TextBlob
import openpyxl
import yaml

# Download necessary NLTK resources
nltk.download('vader_lexicon')
nltk.download('punkt')
nltk.download('stopwords')
nltk.download('wordnet')

def load_config():
    with open('config.yaml', 'r') as file:
        return yaml.safe_load(file)

# Load spaCy model for NER and language processing
nlp = spacy.load('en_core_web_sm')

# Suppress warnings
warnings.filterwarnings('ignore')

class ReviewAnalyzer:
    def __init__(self, google_maps_file, trustpilot_file, establishment_file):
        """
        Initialize the ReviewAnalyzer with the paths to the data files.
        
        Parameters:
        -----------
        google_maps_file : str
            Path to the Google Maps reviews CSV file
        trustpilot_file : str
            Path to the Trustpilot reviews CSV file
        establishment_file : str
            Path to the establishment base data CSV file
        """
        self.config = load_config()["analysis"]
        self.google_maps_file = google_maps_file
        self.trustpilot_file = trustpilot_file
        self.establishment_file = establishment_file
        
        # Initialize sentiment analyzer
        self.sia = SentimentIntensityAnalyzer()
        
        # Define business aspects for aspect-based sentiment analysis
        self.aspects = {
            'service': ['service', 'staff', 'employee', 'waiter', 'waitress', 'server', 'customer service'],
            'quality': ['quality', 'excellent', 'great', 'good', 'bad', 'poor', 'terrible'],
            'price': ['price', 'cost', 'expensive', 'cheap', 'affordable', 'value', 'money'],
            'ambiance': ['ambiance', 'atmosphere', 'environment', 'decor', 'music', 'noise', 'quiet'],
            'cleanliness': ['clean', 'dirty', 'filthy', 'hygiene', 'sanitary', 'neat', 'tidy'],
            'location': ['location', 'area', 'neighborhood', 'parking', 'accessible', 'central']
        }
        
        # Define time weights for recency
        self.time_weights = {
            30: 1.0,    # Last month: full weight
            90: 0.95,    # Last quarter: 90%
            180: 0.85,   # Last 6 months: 80%
            365: 0.8,   # Last year: 70%
            730: 0.6,   # Last 2 years: 50%
            1095: 0.3,  # Last 3 years: 30%
            float('inf'): 0.1  # Older: 10%
        }
        
        # Load and preprocess data
        self.load_data()
        self.preprocess_data()
        
    def load_data(self):
        """Load the data files into pandas DataFrames."""
        print("Loading data...")
        
        # Load Google Maps reviews
        self.google_df = pd.read_excel(self.google_maps_file)
        
        # Load Trustpilot reviews
        self.trustpilot_df = pd.read_excel(self.trustpilot_file)
        
        # Load establishment data (this remains CSV)
        self.establishments_df = pd.read_excel(self.establishment_file)
        
        print(f"Loaded {len(self.google_df)} Google Maps reviews")
        print(f"Loaded {len(self.trustpilot_df)} Trustpilot reviews")
        print(f"Loaded {len(self.establishments_df)} establishments")

        
    def preprocess_data(self):
        """Preprocess the data for analysis."""
        print("Preprocessing data...")
        
        # Convert date columns to datetime
        self.google_df['publishedAtDate'] = pd.to_datetime(self.google_df['publishedAtDate'], errors='coerce')
        self.google_df['responseFromOwnerDate'] = pd.to_datetime(self.google_df['responseFromOwnerDate'], errors='coerce')
        
        self.trustpilot_df['datePublished'] = pd.to_datetime(self.trustpilot_df['datePublished'], errors='coerce')
        self.trustpilot_df['replyPublishedDate'] = pd.to_datetime(self.trustpilot_df['replyPublishedDate'], errors='coerce')
        
        # Use English translated text where available
        self.google_df['review_text'] = self.google_df['textTranslated'].fillna(self.google_df['text'])
        self.trustpilot_df['review_text'] = self.trustpilot_df['reviewBody_en'].fillna(self.trustpilot_df['reviewBody'])
        
        # Fill missing values
        self.google_df['responseFromOwnerText'].fillna('', inplace=True)
        self.trustpilot_df['replyMessage'].fillna('', inplace=True)
        
        # Create combined review dataset
        self.process_combined_reviews()

        # Filter out reviews unrelated to hair transplantation
        self.filter_hair_transplant_reviews()
        print("Data preprocessing completed")
        
    def process_combined_reviews(self):
        """Create a combined review dataset with normalized fields."""
        # Extract relevant fields from Google Maps
        google_reviews = self.google_df[['placeId', 'stars', 'publishedAtDate', 
                                       'reviewerNumberOfReviews', 'isLocalGuide',
                                       'review_text', 'responseFromOwnerText_en', 
                                       'responseFromOwnerDate']].copy()
        
        google_reviews['source'] = 'Google Maps'
        google_reviews['rating'] = google_reviews['stars']
        google_reviews['review_date'] = pd.to_datetime(google_reviews['publishedAtDate']).dt.tz_localize(None)  # Make timezone-naive
        google_reviews['response_text'] = google_reviews['responseFromOwnerText_en']
        google_reviews['response_date'] = pd.to_datetime(google_reviews['responseFromOwnerDate']).dt.tz_localize(None)  # Make timezone-naive
        google_reviews['reviewer_experience'] = google_reviews['reviewerNumberOfReviews']
        # Convert isLocalGuide to boolean
        google_reviews['isLocalGuide'] = google_reviews['isLocalGuide'].fillna(False).astype(bool)
        
        # Extract relevant fields from Trustpilot
        trustpilot_reviews = self.trustpilot_df[['placeId', 'ratingValue', 'datePublished', 
                                              'numberOfReviews', 'review_text',
                                              'replyMessage', 'replyPublishedDate']].copy()
        
        trustpilot_reviews['source'] = 'Trustpilot'
        trustpilot_reviews['rating'] = trustpilot_reviews['ratingValue']
        trustpilot_reviews['review_date'] = pd.to_datetime(trustpilot_reviews['datePublished']).dt.tz_localize(None)  # Make timezone-naive
        trustpilot_reviews['response_text'] = trustpilot_reviews['replyMessage']
        trustpilot_reviews['response_date'] = pd.to_datetime(trustpilot_reviews['replyPublishedDate']).dt.tz_localize(None)  # Make timezone-naive
        trustpilot_reviews['reviewer_experience'] = trustpilot_reviews['numberOfReviews']
        trustpilot_reviews['isLocalGuide'] = False  # Trustpilot doesn't have local guides
        
        # Combine the reviews
        combined_cols = ['placeId', 'source', 'rating', 'review_date', 'review_text', 
                        'response_text', 'response_date', 'reviewer_experience', 
                        'isLocalGuide']
        
        self.google_reviews = google_reviews[combined_cols]
        self.trustpilot_reviews = trustpilot_reviews[combined_cols]
        self.combined_reviews = pd.concat([self.google_reviews, self.trustpilot_reviews], ignore_index=True)
        
        # Calculate days since review using timezone-naive datetime
        current_date = datetime.now()
        self.combined_reviews['days_since_review'] = (current_date - self.combined_reviews['review_date']).dt.days
        
        # Calculate response time in days
        has_response = ~self.combined_reviews['response_date'].isna()
        self.combined_reviews['response_time_days'] = np.nan
        self.combined_reviews.loc[has_response, 'response_time_days'] = (
            self.combined_reviews.loc[has_response, 'response_date'] - 
            self.combined_reviews.loc[has_response, 'review_date']
        ).dt.days
        
        # Filter out invalid response times (negative or extremely large)
        invalid_response_time = (self.combined_reviews['response_time_days'] < 0) | (self.combined_reviews['response_time_days'] > 365)
        self.combined_reviews.loc[invalid_response_time, 'response_time_days'] = np.nan
        
        # Compute review text length
        self.combined_reviews['review_length'] = self.combined_reviews['review_text'].fillna('').str.len()
        self.combined_reviews['response_length'] = self.combined_reviews['response_text'].fillna('').str.len()
        
        print(f"Combined dataset created with {len(self.combined_reviews)} reviews")
    
    def filter_hair_transplant_reviews(self):
        """
        Identifies and keeps only reviews related to hair transplantation services.
        Removes reviews about other medical procedures like dental work or plastic surgery
        that don't mention hair.
        """
        print("Filtering reviews to keep only hair transplantation related content...")
        
        # Keywords related to hair transplantation
        hair_keywords = [
            'hair', 'transplant', 'graft', 'follicle', 'fue', 'dhi', 'balding', 
            'hairline', 'donor', 'recipient', 'scalp', 'baldness', 'crown', 
            'receding', 'density', 'implant', 'alopecia', 'shedding'
        ]
        
        # Keywords indicating unrelated medical procedures
        other_procedure_keywords = [
            'teeth', 'dental', 'veneers', 'implants', 'crown', 'filling',
            'plastic surgery', 'rhinoplasty', 'nose job', 'facelift', 'botox',
            'liposuction', 'tummy tuck', 'breast', 'augmentation', 'laser eye'
        ]
        
        # Count before filtering
        initial_count = len(self.combined_reviews)
        
        # Create a mask for reviews to keep
        keep_reviews = []
        
        for idx, review in self.combined_reviews.iterrows():
            if pd.isna(review['review_text']) or review['review_text'] == '':
                # Keep empty reviews (will be handled elsewhere)
                keep_reviews.append(True)
                continue
                
            text = review['review_text'].lower()
            
            # Check if review mentions hair transplantation
            is_hair_related = any(keyword in text for keyword in hair_keywords)
            
            # Check if review mentions other medical procedures but NOT hair
            is_other_procedure = (not is_hair_related) and any(keyword in text for keyword in other_procedure_keywords)
            
            # Keep reviews that are hair-related OR not about other medical procedures
            keep_reviews.append(is_hair_related or not is_other_procedure)
        
        # Apply filter
        self.combined_reviews = self.combined_reviews[keep_reviews]
        
        # Count after filtering
        filtered_count = initial_count - len(self.combined_reviews)
        
        print(f"Filtered out {filtered_count} reviews unrelated to hair transplantation")
        print(f"Remaining reviews: {len(self.combined_reviews)}")

    def calculate_weighted_average(self, values, weights):
        """Calculate weighted average of values based on weights."""
        return sum(v * w for v, w in zip(values, weights)) / sum(weights)

    def calculate_basic_metrics(self):
        """Calculate basic metrics with higher weights for local guides."""
        print("Calculating basic metrics...")
        
        # Set the weight multiplier for local guides
        local_guide_weight = 1.2  # Local guides get 20% more weight
        
        metrics = []
        
        for place_id, establishment in self.establishments_df.iterrows():
            place_id = establishment['placeId']
            
            # Get reviews for this establishment
            place_reviews = self.combined_reviews[self.combined_reviews['placeId'] == place_id]
            google_reviews = place_reviews[place_reviews['source'] == 'Google Maps']
            trustpilot_reviews = place_reviews[place_reviews['source'] == 'Trustpilot']
            
            # Skip if no reviews
            if len(place_reviews) == 0:
                continue
                
            # Basic count metrics
            total_reviews = len(place_reviews)
            google_review_count = len(google_reviews)
            trustpilot_review_count = len(trustpilot_reviews)

            # Apply weights based on local guide status
            weights = [local_guide_weight if is_guide else 1.0 
                  for is_guide in place_reviews['isLocalGuide']]
            
            # Rating metrics
            avg_rating = self.calculate_weighted_average(place_reviews['rating'], weights)
            google_avg_rating = google_reviews['rating'].mean() if len(google_reviews) > 0 else np.nan
            trustpilot_avg_rating = trustpilot_reviews['rating'].mean() if len(trustpilot_reviews) > 0 else np.nan
            rating_std = np.sqrt(self.calculate_weighted_average((place_reviews['rating'] - avg_rating)**2, weights))
            
            # Rating distribution (percentage in each star category)
            rating_dist = {}
            for i in range(1, 6):
                rating_dist[f'rating_{i}_pct'] = (place_reviews['rating'] == i).mean() * 100
                
            # Cross-platform consistency
            if not np.isnan(google_avg_rating) and not np.isnan(trustpilot_avg_rating):
                rating_consistency = 1 - min(abs(google_avg_rating - trustpilot_avg_rating) / 4, 1)
            else:
                rating_consistency = np.nan
                
            # Recency metrics
            avg_days_since_review = place_reviews['days_since_review'].mean()
            # Percentage of reviews in the last 90 days
            recent_reviews = place_reviews[place_reviews['days_since_review'] <= 90].shape[0]
            recent_reviews_pct = recent_reviews / total_reviews * 100 if total_reviews > 0 else 0
            
            # Response metrics
            has_response = ~place_reviews['response_text'].isna() & (place_reviews['response_text'] != '')
            response_rate = has_response.mean() * 100
            avg_response_time = place_reviews['response_time_days'].mean()
            
            # Review quality metrics
            avg_review_length = place_reviews['review_length'].mean()
            verified_reviewer_pct = place_reviews['isLocalGuide'].mean() * 100
            avg_reviewer_exp = place_reviews['reviewer_experience'].mean()
            
            # Create metrics dictionary
            place_metrics = {
                'placeId': place_id,
                'title': establishment['title'],
                'total_reviews': total_reviews,
                'google_review_count': google_review_count,
                'trustpilot_review_count': trustpilot_review_count,
                'avg_rating': avg_rating,
                'google_avg_rating': google_avg_rating,
                'trustpilot_avg_rating': trustpilot_avg_rating,
                'rating_std': rating_std,
                'rating_consistency': rating_consistency,
                'avg_days_since_review': avg_days_since_review,
                'recent_reviews_pct': recent_reviews_pct,
                'response_rate': response_rate,
                'avg_response_time': avg_response_time,
                'avg_review_length': avg_review_length,
                'verified_reviewer_pct': verified_reviewer_pct,
                'avg_reviewer_exp': avg_reviewer_exp,
            }
            
            # Add rating distribution
            place_metrics.update(rating_dist)
            
            metrics.append(place_metrics)
            
        self.metrics_df = pd.DataFrame(metrics)
        print(f"Basic metrics calculated for {len(self.metrics_df)} establishments")
        return self.metrics_df
        
    def calculate_sentiment_metrics(self):
        """Calculate sentiment metrics with higher weights for local guides."""
        print("Calculating sentiment metrics...")
        
        # Create placeholders for sentiment data
        self.combined_reviews['sentiment_score'] = np.nan
        self.combined_reviews['sentiment_magnitude'] = np.nan
        self.combined_reviews['sentiment_category'] = ''
        
        # Calculate sentiment for each review
        for idx, review in self.combined_reviews.iterrows():
            if pd.isna(review['review_text']) or review['review_text'] == '':
                continue
                
            # Get sentiment score using VADER
            sentiment = self.sia.polarity_scores(review['review_text'])
            self.combined_reviews.at[idx, 'sentiment_score'] = sentiment['compound']
            self.combined_reviews.at[idx, 'sentiment_magnitude'] = abs(sentiment['compound'])
            
            # Categorize sentiment
            if sentiment['compound'] >= 0.05:
                self.combined_reviews.at[idx, 'sentiment_category'] = 'positive'
            elif sentiment['compound'] <= -0.05:
                self.combined_reviews.at[idx, 'sentiment_category'] = 'negative'
            else:
                self.combined_reviews.at[idx, 'sentiment_category'] = 'neutral'
        
        # Set the weight multiplier for local guides
        local_guide_weight = 1.2  # Local guides get 20% more weight
        
        sentiment_metrics = []
        
        for place_id in self.metrics_df['placeId']:
            place_reviews = self.combined_reviews[self.combined_reviews['placeId'] == place_id]
            
            if len(place_reviews) == 0:
                continue
                
            # Apply weights based on local guide status
            weights = [local_guide_weight if is_guide else 1.0 
                    for is_guide in place_reviews['isLocalGuide']]
            
            # Calculate weighted sentiment metrics
            avg_sentiment = self.calculate_weighted_average(place_reviews['sentiment_score'], weights)
            sentiment_std = np.sqrt(self.calculate_weighted_average((place_reviews['sentiment_score'] - avg_sentiment)**2, weights))
            
            # Sentiment categories
            sentiment_categories = place_reviews['sentiment_category'].value_counts(normalize=True).to_dict()
            positive_pct = sentiment_categories.get('positive', 0) * 100
            negative_pct = sentiment_categories.get('negative', 0) * 100
            neutral_pct = sentiment_categories.get('neutral', 0) * 100
            
            # Sentiment evolution over time (if enough data)
            sentiment_trend = 0
            if len(place_reviews) >= 10:
                place_reviews = place_reviews.sort_values('review_date')
                # Split into two halves and compare sentiment
                halfway = len(place_reviews) // 2
                first_half = place_reviews.iloc[:halfway]
                second_half = place_reviews.iloc[halfway:]
                sentiment_trend = second_half['sentiment_score'].mean() - first_half['sentiment_score'].mean()
            
            # Create sentiment metrics dictionary
            place_sentiment = {
                'placeId': place_id,
                'avg_sentiment': avg_sentiment,
                'sentiment_std': sentiment_std,
                'positive_review_pct': positive_pct,
                'negative_review_pct': negative_pct,
                'neutral_review_pct': neutral_pct,
                'sentiment_trend': sentiment_trend,
            }
            
            sentiment_metrics.append(place_sentiment)
            
        self.sentiment_df = pd.DataFrame(sentiment_metrics)
        
        # Merge with main metrics
        self.metrics_df = pd.merge(self.metrics_df, self.sentiment_df, on='placeId', how='left')
        print(f"Sentiment metrics calculated for {len(self.sentiment_df)} establishments")
        return self.sentiment_df
        
    def calculate_aspect_sentiment(self):
        """Calculate aspect-based sentiment for each establishment."""
        print("Calculating aspect-based sentiment...")
        
        # Function to check if an aspect is mentioned in a review
        def has_aspect(text, aspect_keywords):
            if pd.isna(text) or text == '':
                return False
            text = text.lower()
            return any(keyword in text for keyword in aspect_keywords)
        
        # Set the weight multiplier for local guides
        local_guide_weight = 1.2  # Local guides get 20% more weight

        # Calculate aspect sentiment for each review
        for aspect, keywords in self.aspects.items():
            aspect_col = f'has_{aspect}'
            sentiment_col = f'{aspect}_sentiment'
            
            # Check if review mentions this aspect
            self.combined_reviews[aspect_col] = self.combined_reviews['review_text'].apply(
                lambda x: has_aspect(x, keywords)
            )
            
            # Calculate sentiment for reviews mentioning this aspect
            self.combined_reviews[sentiment_col] = np.nan
            for idx, review in self.combined_reviews.iterrows():
                if review[aspect_col]:
                    # Use TextBlob for aspect sentiment (alternative approach)
                    text = str(review['review_text']).lower()
                    
                    # Find sentences containing aspect keywords
                    sentences = re.split(r'[.!?]', text)
                    aspect_sentences = [s for s in sentences if any(keyword in s for keyword in keywords)]
                    
                    if aspect_sentences:
                        aspect_sentiment = np.mean([TextBlob(s).sentiment.polarity for s in aspect_sentences])
                        self.combined_reviews.at[idx, sentiment_col] = aspect_sentiment
        
        # Calculate aspect sentiment metrics for each establishment
        aspect_metrics = []
        
        for place_id in self.metrics_df['placeId']:
            place_reviews = self.combined_reviews[self.combined_reviews['placeId'] == place_id]
            
            if len(place_reviews) == 0:
                continue
                
            # For each aspect, calculate metrics
            aspect_data = {'placeId': place_id}
            
            for aspect in self.aspects.keys():
                aspect_col = f'has_{aspect}'
                sentiment_col = f'{aspect}_sentiment'
                
                # How often is this aspect mentioned
                mention_rate = place_reviews[aspect_col].mean() * 100
                aspect_data[f'{aspect}_mention_rate'] = mention_rate
                
                # Average sentiment for this aspect
                aspect_reviews = place_reviews[place_reviews[aspect_col] == True]
                if len(aspect_reviews) > 0:
                    # Apply weights based on local guide status
                    weights = [local_guide_weight if is_guide else 1.0 
                            for is_guide in aspect_reviews['isLocalGuide']]
                    avg_aspect_sentiment = self.calculate_weighted_average(
                        aspect_reviews[f'{aspect}_sentiment'], weights)
                    aspect_data[f'{aspect}_sentiment'] = avg_aspect_sentiment
                else:
                    aspect_data[f'{aspect}_sentiment'] = np.nan
            
            aspect_metrics.append(aspect_data)
        
        self.aspect_df = pd.DataFrame(aspect_metrics)
        
        # Merge with main metrics
        self.metrics_df = pd.merge(self.metrics_df, self.aspect_df, on='placeId', how='left')
        print(f"Aspect-based sentiment calculated for {len(self.aspect_df)} establishments")
        return self.aspect_df
    
    def perform_topic_modeling(self, n_topics=5, n_words=10, min_reviews=20):
        """
        Perform topic modeling on reviews for each establishment and return metrics for ranking.
        
        Parameters:
        -----------
        n_topics : int, optional
            Number of topics to extract (default: 5)
        n_words : int, optional
            Number of top words to extract for each topic (default: 10)
        min_reviews : int, optional
            Minimum number of reviews required to perform topic modeling (default: 20)
            
        Returns:
        --------
        dict
            Dictionary with topic modeling results indexed by placeId
        """
        print("Performing topic modeling...")
        
        # Initialize topic modeling results
        self.topic_results = {}
        
        # Create a count vectorizer with enhanced preprocessing
        stop_words = set(stopwords.words('english'))
        # Add domain-specific stop words
        domain_stop_words = ['hair', 'transplant', 'clinic', 'istanbul', 'turkey']
        stop_words.update(domain_stop_words)
        
        vectorizer = CountVectorizer(
            max_df=0.9,  # Ignore terms that appear in more than 90% of documents
            min_df=3,    # Ignore terms that appear in fewer than 3 documents
            stop_words=list(stop_words),
            max_features=1000,
            ngram_range=(1, 2)  # Include both unigrams and bigrams
        )
        
        # For each establishment with sufficient reviews, perform topic modeling
        for place_id in self.metrics_df['placeId']:
            place_reviews = self.combined_reviews[self.combined_reviews['placeId'] == place_id]
            
            # Skip if not enough reviews
            if len(place_reviews) < min_reviews:
                continue
                
            # Prepare the documents with better preprocessing
            documents = []
            review_ids = []
            
            for idx, review in place_reviews.iterrows():
                if pd.isna(review['review_text']) or review['review_text'] == '':
                    continue
                    
                # Clean and normalize text
                text = review['review_text'].lower()
                text = re.sub(r'[^\w\s]', ' ', text)  # Remove punctuation
                text = re.sub(r'\s+', ' ', text).strip()  # Normalize whitespace
                
                if len(text.split()) > 3:  # Only include reviews with more than 3 words
                    documents.append(text)
                    review_ids.append(idx)
            
            if len(documents) < min_reviews:
                continue
                
            # Vectorize the text
            try:
                X = vectorizer.fit_transform(documents)
                
                # Get feature names
                feature_names = vectorizer.get_feature_names_out()
                
                # Create and fit LDA model with optimized parameters
                lda = LatentDirichletAllocation(
                    n_components=n_topics,
                    max_iter=20,
                    learning_method='online',
                    learning_offset=50.,
                    random_state=42,
                    doc_topic_prior=0.1,  # Smoother topic distribution
                    topic_word_prior=0.01  # Sparser word distribution
                )
                
                lda.fit(X)
                
                # Get topic distribution for each document
                topic_distribution = lda.transform(X)
                
                # Calculate coherence scores for each topic
                topic_coherence = []
                for topic_idx, topic in enumerate(lda.components_):
                    top_words_idx = topic.argsort()[:-n_words-1:-1]
                    
                    # Calculate simple coherence based on co-occurrence
                    coherence_score = 0
                    for i in range(len(top_words_idx)):
                        for j in range(i+1, len(top_words_idx)):
                            # Count documents with both words
                            word_i_docs = X[:, top_words_idx[i]].toarray().flatten() > 0
                            word_j_docs = X[:, top_words_idx[j]].toarray().flatten() > 0
                            both_words = np.logical_and(word_i_docs, word_j_docs).sum()
                            # Add log of co-occurrence probability
                            if both_words > 0:
                                coherence_score += np.log(both_words / len(documents))
                    
                    # Normalize by number of word pairs
                    n_pairs = len(top_words_idx) * (len(top_words_idx) - 1) / 2
                    if n_pairs > 0:
                        coherence_score /= n_pairs
                    
                    topic_coherence.append(coherence_score)
                
                # Extract top words for each topic
                topics = []
                for topic_idx, topic in enumerate(lda.components_):
                    top_words_idx = topic.argsort()[:-n_words-1:-1]
                    top_words = [feature_names[i] for i in top_words_idx]
                    
                    # Calculate document coverage for this topic
                    # (percentage of documents where this topic has the highest probability)
                    primary_topic_count = sum(np.argmax(topic_distribution, axis=1) == topic_idx)
                    document_coverage = primary_topic_count / len(topic_distribution) * 100
                    
                    topics.append({
                        'words': top_words,
                        'coherence': topic_coherence[topic_idx],
                        'document_coverage': document_coverage,
                        'word_weights': topic[top_words_idx].tolist()
                    })
                
                # Calculate topic diversity (entropy of topic distribution)
                # Higher entropy means more evenly distributed topics, indicating more diverse content
                topic_entropies = []
                for doc_topic_dist in topic_distribution:
                    # Normalize distribution to sum to 1
                    doc_topic_dist = doc_topic_dist / doc_topic_dist.sum()
                    # Calculate entropy
                    topic_entropy = -np.sum(doc_topic_dist * np.log2(doc_topic_dist + 1e-10))
                    # Normalize by max possible entropy (log2(n_topics))
                    topic_entropy /= np.log2(n_topics)
                    topic_entropies.append(topic_entropy)
                
                avg_topic_entropy = np.mean(topic_entropies)
                
                # Calculate topic clarity (inverse of perplexity)
                # Lower perplexity means the model better explains the data
                perplexity = lda.perplexity(X)
                topic_clarity = 1 / (1 + perplexity / 100)  # Normalize to 0-1 range
                
                # Calculate topic concentration (Gini coefficient of topic distribution)
                # Higher concentration means reviews focus on fewer topics
                topic_concentrations = []
                for doc_topic_dist in topic_distribution:
                    # Sort probabilities in ascending order
                    sorted_probs = np.sort(doc_topic_dist)
                    # Calculate Lorenz curve
                    cumulative_probs = np.cumsum(sorted_probs)
                    # Normalize to sum to 1
                    lorenz_curve = cumulative_probs / cumulative_probs[-1]
                    # Calculate Gini coefficient
                    # (area between line of equality and Lorenz curve) / (area under line of equality)
                    n = len(sorted_probs)
                    indices = np.arange(1, n + 1)
                    gini = 1 - 2 * np.sum((indices / n) - lorenz_curve) / n
                    topic_concentrations.append(gini)
                
                avg_topic_concentration = np.mean(topic_concentrations)
                
                # Calculate alignment between topics and sentiment
                if 'sentiment_score' in place_reviews.columns:
                    # Assign each review to its primary topic
                    primary_topics = np.argmax(topic_distribution, axis=1)
                    
                    # Calculate average sentiment for each topic
                    topic_sentiments = []
                    for i in range(n_topics):
                        topic_reviews = [review_ids[j] for j, topic in enumerate(primary_topics) if topic == i]
                        if topic_reviews:
                            avg_sentiment = place_reviews.loc[topic_reviews, 'sentiment_score'].mean()
                            topic_sentiments.append(avg_sentiment)
                        else:
                            topic_sentiments.append(0)
                    
                    # Calculate sentiment variance across topics
                    sentiment_variance = np.var(topic_sentiments)
                    
                    # Calculate sentiment concentration (are positive/negative sentiments clustered in specific topics?)
                    pos_topic_probs = np.zeros(n_topics)
                    neg_topic_probs = np.zeros(n_topics)
                    
                    for j, review_id in enumerate(review_ids):
                        sentiment = place_reviews.loc[review_id, 'sentiment_score']
                        if sentiment > 0.2:  # Positive sentiment
                            pos_topic_probs += topic_distribution[j]
                        elif sentiment < -0.2:  # Negative sentiment
                            neg_topic_probs += topic_distribution[j]
                    
                    # Normalize
                    if pos_topic_probs.sum() > 0:
                        pos_topic_probs /= pos_topic_probs.sum()
                    if neg_topic_probs.sum() > 0:
                        neg_topic_probs /= neg_topic_probs.sum()
                    
                    # Calculate Jensen-Shannon divergence between positive and negative topic distributions
                    # Higher divergence means positive and negative reviews focus on different topics
                    if pos_topic_probs.sum() > 0 and neg_topic_probs.sum() > 0:
                        m = 0.5 * (pos_topic_probs + neg_topic_probs)
                        sentiment_topic_divergence = 0.5 * (
                            entropy(pos_topic_probs, m) + entropy(neg_topic_probs, m)
                        )
                    else:
                        sentiment_topic_divergence = 0
                else:
                    topic_sentiments = [0] * n_topics
                    sentiment_variance = 0
                    sentiment_topic_divergence = 0
                
                # Store key metrics for ranking
                metrics = {
                    'topic_diversity': avg_topic_entropy,
                    'topic_coherence': np.mean(topic_coherence),
                    'topic_clarity': topic_clarity,
                    'topic_concentration': avg_topic_concentration,
                    'sentiment_variance': sentiment_variance,
                    'sentiment_topic_divergence': sentiment_topic_divergence,
                    'top_topic_coverage': max([topic['document_coverage'] for topic in topics]),
                    'review_coverage': len(documents) / len(place_reviews) * 100,  # % of reviews with meaningful content
                }
                
                # Store the results
                self.topic_results[place_id] = {
                    'model': lda,
                    'vectorizer': vectorizer,
                    'topics': topics,
                    'metrics': metrics,
                    'topic_sentiments': topic_sentiments
                }
                
                # Update metrics DataFrame with key metrics for ranking
                idx = self.metrics_df[self.metrics_df['placeId'] == place_id].index
                if len(idx) > 0:
                    for metric_name, metric_value in metrics.items():
                        self.metrics_df.at[idx[0], metric_name] = metric_value
            
            except Exception as e:
                print(f"Error performing topic modeling for establishment {place_id}: {str(e)}")
                continue
        
        print(f"Topic modeling completed for {len(self.topic_results)} establishments")
        return self.topic_results
    
    def analyze_word_choice(self):
        """Analyze distinctive word usage in positive and negative reviews."""
        print("Analyzing word choice patterns...")
        
        # Function to extract significant words
        def extract_significant_words(text_series, min_count=3):
            # Combine all text
            all_text = ' '.join(text_series.fillna('').astype(str))
            
            # Tokenize
            words = word_tokenize(all_text.lower())
            
            # Remove stopwords and punctuation
            stop_words = set(stopwords.words('english'))
            words = [word for word in words if word.isalpha() and word not in stop_words]
            
            # Count word frequencies
            word_freq = Counter(words)
            
            # Filter by minimum count
            return {word: count for word, count in word_freq.items() if count >= min_count}
        
        # For each establishment, analyze word choice
        word_metrics = []
        
        for place_id in self.metrics_df['placeId']:
            place_reviews = self.combined_reviews[self.combined_reviews['placeId'] == place_id]
            
            if len(place_reviews) < 10:
                continue
                
            # Split reviews by sentiment
            positive_reviews = place_reviews[place_reviews['sentiment_category'] == 'positive']
            negative_reviews = place_reviews[place_reviews['sentiment_category'] == 'negative']
            
            # Extract significant words
            positive_words = extract_significant_words(positive_reviews['review_text'])
            negative_words = extract_significant_words(negative_reviews['review_text'])
            
            # Find distinctive words (higher frequency in one category)
            distinctive_positive = []
            distinctive_negative = []
            
            for word, pos_count in positive_words.items():
                neg_count = negative_words.get(word, 0)
                if pos_count > 2 * neg_count and pos_count >= 3:
                    distinctive_positive.append((word, pos_count))
            
            for word, neg_count in negative_words.items():
                pos_count = positive_words.get(word, 0)
                if neg_count > 2 * pos_count and neg_count >= 3:
                    distinctive_negative.append((word, neg_count))
            
            # Sort by frequency
            distinctive_positive.sort(key=lambda x: x[1], reverse=True)
            distinctive_negative.sort(key=lambda x: x[1], reverse=True)
            
            # Take top words
            top_positive = [word for word, _ in distinctive_positive[:10]]
            top_negative = [word for word, _ in distinctive_negative[:10]]
            
            # Calculate superlative usage
            superlatives = ['best', 'worst', 'amazing', 'terrible', 'excellent', 'awful', 
                            'outstanding', 'horrible', 'fantastic', 'abysmal']
            
            def count_superlatives(text):
                if pd.isna(text) or text == '':
                    return 0
                text = text.lower()
                return sum(1 for sup in superlatives if sup in text)
            
            superlative_counts = place_reviews['review_text'].apply(count_superlatives)
            superlative_rate = superlative_counts.sum() / len(place_reviews)
            
            # Create word metrics
            place_words = {
                'placeId': place_id,
                'distinctive_positive_words': ', '.join(top_positive),
                'distinctive_negative_words': ', '.join(top_negative),
                'superlative_usage_rate': superlative_rate
            }
            
            word_metrics.append(place_words)
        
        self.word_df = pd.DataFrame(word_metrics)
        
        # Merge with main metrics
        self.metrics_df = pd.merge(self.metrics_df, self.word_df, on='placeId', how='left')
        print(f"Word choice analysis completed for {len(self.word_df)} establishments")
        return self.word_df
    
    def analyze_named_entities(self):
        """Extract and analyze named entities mentioned in reviews."""
        print("Analyzing named entities...")
        
        # Initialize entity metrics
        entity_metrics = []
        
        for place_id in self.metrics_df['placeId']:
            place_reviews = self.combined_reviews[self.combined_reviews['placeId'] == place_id]
            
            if len(place_reviews) < 5:
                continue
                
            # Combine all review text
            all_text = ' '.join(place_reviews['review_text'].fillna('').astype(str))
            
            if not all_text.strip():
                continue
                
            # Process with spaCy
            doc = nlp(all_text[:100000])  # Limit text length to avoid memory issues
            
            # Extract entities by type
            entities = {'PERSON': [], 'ORG': [], 'PRODUCT': [], 'GPE': [], 'LOC': [], 'FAC': []}
            
            for ent in doc.ents:
                if ent.label_ in entities:
                    entities[ent.label_].append(ent.text.lower())
            
            # Count entity frequencies
            entity_counts = {}
            for entity_type, entity_list in entities.items():
                entity_counts[entity_type] = Counter(entity_list)
            
            # Get top entities for each type
            top_entities = {}
            for entity_type, counts in entity_counts.items():
                top = [entity for entity, count in counts.most_common(5) if count >= 2]
                top_entities[f'top_{entity_type.lower()}'] = ', '.join(top)
            
            # Create entity metrics
            place_entities = {'placeId': place_id}
            place_entities.update(top_entities)
            
            # Calculate entity diversity (number of unique entities)
            entity_diversity = sum(len(counts) for counts in entity_counts.values())
            place_entities['entity_diversity'] = entity_diversity
            
            entity_metrics.append(place_entities)
        
        self.entity_df = pd.DataFrame(entity_metrics)
        
        # Merge with main metrics
        self.metrics_df = pd.merge(self.metrics_df, self.entity_df, on='placeId', how='left')
        print(f"Named entity analysis completed for {len(self.entity_df)} establishments")
        return self.entity_df
    
    def analyze_temporal_patterns(self):
        """Analyze temporal patterns in reviews."""
        print("Analyzing temporal patterns...")
        
        temporal_metrics = []
        
        for place_id in self.metrics_df['placeId']:
            place_reviews = self.combined_reviews[self.combined_reviews['placeId'] == place_id]
            
            if len(place_reviews) < 10:
                continue
                
            # Sort reviews by date
            place_reviews = place_reviews.sort_values('review_date')
            
            # Group by month and calculate average rating and sentiment
            place_reviews['year_month'] = place_reviews['review_date'].dt.to_period('M')
            monthly_metrics = place_reviews.groupby('year_month').agg({
                'rating': 'mean',
                'sentiment_score': 'mean',
                'placeId': 'count'
            }).rename(columns={'placeId': 'review_count'})
            
            # Calculate rating trend (linear regression slope)
            if len(monthly_metrics) >= 3:
                x = np.arange(len(monthly_metrics))
                y = monthly_metrics['rating'].values
                
                if not np.isnan(y).all():
                    # Remove NaN values
                    valid_mask = ~np.isnan(y)
                    x_valid = x[valid_mask]
                    y_valid = y[valid_mask]
                    
                    if len(y_valid) >= 3:
                        # Calculate slope
                        A = np.vstack([x_valid, np.ones(len(x_valid))]).T
                        slope, _ = np.linalg.lstsq(A, y_valid, rcond=None)[0]
                        rating_trend = slope
                    else:
                        rating_trend = 0
                else:
                    rating_trend = 0
            else:
                rating_trend = 0
            
            # Calculate sentiment trend
            if len(monthly_metrics) >= 3:
                x = np.arange(len(monthly_metrics))
                y = monthly_metrics['sentiment_score'].values
                
                if not np.isnan(y).all():
                    # Remove NaN values
                    valid_mask = ~np.isnan(y)
                    x_valid = x[valid_mask]
                    y_valid = y[valid_mask]
                    
                    if len(y_valid) >= 3:
                        # Calculate slope
                        A = np.vstack([x_valid, np.ones(len(x_valid))]).T
                        slope, _ = np.linalg.lstsq(A, y_valid, rcond=None)[0]
                        sentiment_trend = slope
                    else:
                        sentiment_trend = 0
                else:
                    sentiment_trend = 0
            else:
                sentiment_trend = 0
            
            # Check for seasonality (if enough data)
            has_seasonality = False
            seasonal_pattern = ''
            
            if len(monthly_metrics) >= 12:
                # Group by month and calculate average metrics
                place_reviews['month'] = place_reviews['review_date'].dt.month
                monthly_avg = place_reviews.groupby('month').agg({
                    'rating': 'mean',
                    'sentiment_score': 'mean',
                    'placeId': 'count'
                }).rename(columns={'placeId': 'review_count'})
                
                # Check if certain months consistently have higher/lower ratings
                month_rating_z = (monthly_avg['rating'] - monthly_avg['rating'].mean()) / monthly_avg['rating'].std()
                month_sentiment_z = (monthly_avg['sentiment_score'] - monthly_avg['sentiment_score'].mean()) / monthly_avg['sentiment_score'].std()
                
                # Find months with significant deviations
                high_months = [str(m) for m in monthly_avg.index[month_rating_z > 1]]
                low_months = [str(m) for m in monthly_avg.index[month_rating_z < -1]]
                
                if high_months or low_months:
                    has_seasonality = True
                    seasonal_pattern = f"Higher ratings in months: {', '.join(high_months)}. " if high_months else ""
                    seasonal_pattern += f"Lower ratings in months: {', '.join(low_months)}." if low_months else ""
            
            # Create temporal metrics
            place_temporal = {
                'placeId': place_id,
                'rating_trend': rating_trend,
                'sentiment_trend': sentiment_trend,
                'has_seasonality': has_seasonality,
                'seasonal_pattern': seasonal_pattern
            }
            
            temporal_metrics.append(place_temporal)
        
        self.temporal_df = pd.DataFrame(temporal_metrics)
        
        # Merge with main metrics
        self.metrics_df = pd.merge(self.metrics_df, self.temporal_df, on='placeId', how='left')
        print(f"Temporal analysis completed for {len(self.temporal_df)} establishments")
        return self.temporal_df
    
    def detect_review_authenticity(self):
        """Detect potential signals of review authenticity issues."""
        print("Analyzing review authenticity signals...")
        
        authenticity_metrics = []
        
        for place_id in self.metrics_df['placeId']:
            place_reviews = self.combined_reviews[self.combined_reviews['placeId'] == place_id]
            
            if len(place_reviews) < 10:
                continue
                
            # Check for unusual rating patterns
            rating_counts = place_reviews['rating'].value_counts(normalize=True)
            
            # Most reviews are 5-star or 1-star (polarized distribution)
            polarization = (rating_counts.get(5, 0) + rating_counts.get(1, 0))
            is_polarized = polarization > 0.8
            
            # Unusually high proportion of 5-star ratings
            high_five_star = rating_counts.get(5, 0) > 0.9
            
            # Check for clustering of review timestamps
            place_reviews = place_reviews.sort_values('review_date')
            if len(place_reviews) >= 5:
                # Calculate time differences between consecutive reviews
                place_reviews['time_diff'] = place_reviews['review_date'].diff().dt.total_seconds() / 3600  # hours
                
                # Check for clusters (many reviews posted within a short timeframe)
                clusters = []
                current_cluster = []
                
                for idx, row in place_reviews.iterrows():
                    if pd.isna(row['time_diff']) or row['time_diff'] > 24:  # New cluster if >24 hours gap
                        if len(current_cluster) >= 3:  # Consider it a cluster if 3+ reviews
                            clusters.append(current_cluster)
                        current_cluster = [idx]
                    else:
                        current_cluster.append(idx)
                
                # Add the last cluster if it's significant
                if len(current_cluster) >= 3:
                    clusters.append(current_cluster)
                
                has_review_clusters = len(clusters) > 0
                cluster_count = len(clusters)
                largest_cluster = max([len(c) for c in clusters]) if clusters else 0
            else:
                has_review_clusters = False
                cluster_count = 0
                largest_cluster = 0
            
            # Check for review similarity among clusters using TF-IDF within clusters
            cluster_similarities = []
            
            # Only perform similarity analysis if clusters were detected
            if has_review_clusters and clusters:
                for cluster_idx, cluster in enumerate(clusters):
                    # If cluster has enough reviews to perform meaningful similarity analysis
                    if len(cluster) >= 3:
                        cluster_reviews = place_reviews.loc[cluster, 'review_text'].fillna('')
                        
                        # Use TF-IDF to measure review similarity within this specific cluster
                        tfidf_vectorizer = TfidfVectorizer(min_df=1, stop_words='english')
                        try:
                            # Create TF-IDF matrix just for this cluster
                            cluster_tfidf_matrix = tfidf_vectorizer.fit_transform(cluster_reviews)
                            
                            # Calculate pairwise cosine similarity within the cluster
                            from sklearn.metrics.pairwise import cosine_similarity
                            cluster_similarity_matrix = cosine_similarity(cluster_tfidf_matrix)
                            
                            # Remove self-similarity (diagonal)
                            np.fill_diagonal(cluster_similarity_matrix, 0)
                            
                            # Calculate average similarity within this cluster
                            cluster_avg_similarity = cluster_similarity_matrix.sum() / (len(cluster) * (len(cluster) - 1))
                            
                            # Track similarity for each cluster
                            cluster_similarities.append({
                                'cluster_idx': cluster_idx,
                                'size': len(cluster),
                                'avg_similarity': cluster_avg_similarity
                            })
                            
                        except Exception as e:
                            print(f"Error calculating similarity for cluster {cluster_idx} of {place_id}: {e}")
                
                # Calculate overall metrics from cluster similarities
                if cluster_similarities:
                    # Average similarity across all clusters
                    avg_cluster_similarity = np.mean([cs['avg_similarity'] for cs in cluster_similarities])
                    
                    # Maximum cluster similarity (most suspicious cluster)
                    max_cluster_similarity = np.max([cs['avg_similarity'] for cs in cluster_similarities])
                    
                    # Number of suspicious clusters (with avg similarity > 0.5)
                    suspicious_clusters = sum(1 for cs in cluster_similarities if cs['avg_similarity'] > 0.5)

                else:
                    avg_cluster_similarity = 0
                    max_cluster_similarity = 0
                    suspicious_clusters = 0
            else:
                avg_cluster_similarity = 0
                max_cluster_similarity = 0
                suspicious_clusters = 0
            
            # General similarity check for all reviews
            similar_review_rate = 0
            if len(place_reviews) >= 5:
                # Use TF-IDF to measure review similarity across all reviews
                tfidf_vectorizer = TfidfVectorizer(min_df=1, stop_words='english')
                try:
                    tfidf_matrix = tfidf_vectorizer.fit_transform(place_reviews['review_text'].fillna(''))
                    
                    # Calculate pairwise cosine similarity
                    from sklearn.metrics.pairwise import cosine_similarity
                    similarity_matrix = cosine_similarity(tfidf_matrix)
                    
                    # Remove self-similarity (diagonal)
                    np.fill_diagonal(similarity_matrix, 0)
                    
                    # Find highly similar review pairs (similarity > 0.7)
                    similar_pairs = 0
                    for i in range(len(similarity_matrix)):
                        for j in range(i+1, len(similarity_matrix)):
                            if similarity_matrix[i, j] > 0.7:
                                similar_pairs += 1
                    
                    similar_review_rate = similar_pairs / (len(place_reviews) * (len(place_reviews) - 1) / 2)
                except Exception as e:
                    print(f"Error calculating general similarity: {e}")
                    similar_review_rate = 0
            
            # Create authenticity metrics
            place_authenticity = {
                'placeId': place_id,
                'has_review_clusters': has_review_clusters,
                'cluster_count': cluster_count,
                'largest_cluster_size': largest_cluster,
                'avg_cluster_similarity': avg_cluster_similarity,
                'max_cluster_similarity': max_cluster_similarity,
                'suspicious_clusters': suspicious_clusters,
                'similar_review_rate': similar_review_rate,
                'authenticity_concerns': (has_review_clusters and max_cluster_similarity > 0.5) or similar_review_rate > 0.1
            }

            authenticity_metrics.append(place_authenticity)
        
        self.authenticity_df = pd.DataFrame(authenticity_metrics)
        
        # Merge with main metrics
        self.metrics_df = pd.merge(self.metrics_df, self.authenticity_df, on='placeId', how='left')
        print(f"Review authenticity analysis completed for {len(self.authenticity_df)} establishments")
        return self.authenticity_df
    
    def analyze_similarity_outliers(self):
        """
        Analyze establishments with abnormally high similarity in review clusters
        using the Interquartile Range (IQR) method.
        """
        print("Analyzing review cluster similarity outliers...")
        
        # Skip if authenticity metrics aren't available
        if 'avg_cluster_similarity' not in self.metrics_df.columns:
            print("ERROR: avg_cluster_similarity metric not found. Run detect_review_authenticity first.")
            return None
        
        # Get all non-null avg_cluster_similarity values
        similarity_values = self.metrics_df['avg_cluster_similarity'].dropna()
        
        if len(similarity_values) < 5:
            print("Not enough data to calculate similarity outliers.")
            return None
        
        # Calculate IQR statistics
        Q1 = similarity_values.quantile(0.25)
        Q3 = similarity_values.quantile(0.75)
        IQR = Q3 - Q1
        
        # Define outlier thresholds
        mild_threshold = Q3 + (1.5 * IQR)
        extreme_threshold = Q3 + (3 * IQR)
        
        # Classify establishments
        self.metrics_df['similarity_comparison'] = 'normal'
        
        # Identify mild outliers
        mild_mask = (self.metrics_df['avg_cluster_similarity'] > mild_threshold) & \
                (self.metrics_df['avg_cluster_similarity'] <= extreme_threshold)
        self.metrics_df.loc[mild_mask, 'similarity_comparison'] = 'suspicious'
        
        # Identify extreme outliers
        extreme_mask = self.metrics_df['avg_cluster_similarity'] > extreme_threshold
        self.metrics_df.loc[extreme_mask, 'similarity_comparison'] = 'highly suspicious'
        
        # Create percentile rank for each establishment
        self.metrics_df['similarity_percentile'] = self.metrics_df['avg_cluster_similarity'].rank(pct=True) * 100
        
        # Calculate how many standard deviations from the mean
        mean_similarity = similarity_values.mean()
        std_similarity = similarity_values.std()
        
        if std_similarity > 0:  # Avoid division by zero
            self.metrics_df['similarity_z_score'] = (self.metrics_df['avg_cluster_similarity'] - mean_similarity) / std_similarity
        else:
            self.metrics_df['similarity_z_score'] = 0
        
        # Count outliers
        mild_outliers = sum(mild_mask)
        extreme_outliers = sum(extreme_mask)
        
        print(f"Found {mild_outliers} establishments with suspicious review similarity")
        print(f"Found {extreme_outliers} establishments with highly suspicious review similarity")
        
        # Ensure the metric is used in the detect_review_authenticity method
        if hasattr(self, 'authenticity_df') and not self.authenticity_df.empty:
            # Update authenticity metrics
            for idx, row in self.metrics_df.iterrows():
                if row['similarity_comparison'] in ['suspicious', 'highly suspicious']:
                    place_id = row['placeId']
                    
                    # Set authenticity_concerns to True for suspicious establishments
                    auth_idx = self.authenticity_df[self.authenticity_df['placeId'] == place_id].index
                    if len(auth_idx) > 0:
                        self.authenticity_df.at[auth_idx[0], 'authenticity_concerns'] = True
                        self.metrics_df.at[idx, 'authenticity_concerns'] = True
                        
                        # Add a new alert column specific to similarity concerns
                        self.authenticity_df.at[auth_idx[0], 'cluster_similarity_alert'] = True
                        self.metrics_df.at[idx, 'cluster_similarity_alert'] = True
                    else:
                        self.authenticity_df.at[auth_idx[0], 'cluster_similarity_alert'] = False
                        self.metrics_df.at[idx, 'cluster_similarity_alert'] = False

        
        return self.metrics_df[['placeId', 'title', 'avg_cluster_similarity', 
                            'similarity_comparison', 'similarity_percentile', 'similarity_z_score']]

    def analyze_comparative_references(self):
        """Extract and analyze comparative references in reviews."""
        print("Analyzing comparative references...")
        
        comparative_metrics = []
        
        # Define comparison keywords
        comparison_terms = [
            'better than', 'worse than', 'best', 'worst', 'compared to',
            'superior to', 'inferior to', 'beats', 'exceeds', 'surpasses',
            'falls short', 'not as good as', 'prefer', 'preferable', 
            'compared with', 'in comparison', 'unlike', 'similar to'
        ]
        
        for place_id in self.metrics_df['placeId']:
            place_reviews = self.combined_reviews[self.combined_reviews['placeId'] == place_id]
            
            if len(place_reviews) < 5:
                continue
                
            # Identify reviews with comparative language
            comparison_counts = {'better': 0, 'worse': 0, 'neutral': 0}
            comparative_examples = []
            
            for idx, review in place_reviews.iterrows():
                if pd.isna(review['review_text']) or review['review_text'] == '':
                    continue
                    
                text = review['review_text'].lower()
                
                # Check if any comparison term exists
                has_comparison = any(term in text for term in comparison_terms)
                
                if has_comparison:
                    # Identify comparison direction
                    positive_comparison = any(term in text for term in ['better than', 'best', 'superior to', 'exceeds', 'surpasses', 'prefer'])
                    negative_comparison = any(term in text for term in ['worse than', 'worst', 'inferior to', 'falls short', 'not as good as'])
                    
                    if positive_comparison and not negative_comparison:
                        comparison_counts['better'] += 1
                    elif negative_comparison and not positive_comparison:
                        comparison_counts['worse'] += 1
                    else:
                        comparison_counts['neutral'] += 1
                    
                    # Extract comparison sentence
                    sentences = re.split(r'[.!?]', text)
                    comparative_sentences = [s.strip() for s in sentences if any(term in s for term in comparison_terms)]
                    
                    if comparative_sentences:
                        sentiment = 'positive' if positive_comparison else ('negative' if negative_comparison else 'neutral')
                        comparative_examples.append((comparative_sentences[0], sentiment))
            
            # Calculate comparison metrics
            total_comparisons = sum(comparison_counts.values())
            comparison_rate = total_comparisons / len(place_reviews)
            
            positive_comparison_rate = comparison_counts['better'] / total_comparisons if total_comparisons > 0 else 0
            negative_comparison_rate = comparison_counts['worse'] / total_comparisons if total_comparisons > 0 else 0
            
            # Create comparative metrics
            place_comparative = {
                'placeId': place_id,
                'comparison_rate': comparison_rate,
                'positive_comparison_rate': positive_comparison_rate,
                'negative_comparison_rate': negative_comparison_rate,
                'total_comparisons': total_comparisons
            }
            
            # Add example comparative statements
            if comparative_examples:
                positive_examples = [ex for ex, sentiment in comparative_examples if sentiment == 'positive']
                negative_examples = [ex for ex, sentiment in comparative_examples if sentiment == 'negative']
                
                place_comparative['positive_comparison_example'] = positive_examples[0] if positive_examples else ''
                place_comparative['negative_comparison_example'] = negative_examples[0] if negative_examples else ''
            
            comparative_metrics.append(place_comparative)
        
        self.comparative_df = pd.DataFrame(comparative_metrics)
        
        # Merge with main metrics
        self.metrics_df = pd.merge(self.metrics_df, self.comparative_df, on='placeId', how='left')
        print(f"Comparative reference analysis completed for {len(self.comparative_df)} establishments")
        return self.comparative_df
    
    def analyze_customer_journey(self):
        """Analyze customer journey markers in reviews."""
        print("Analyzing customer journey markers...")
        
        journey_metrics = []
        
        # Define journey marker keywords
        first_time_markers = [
            'first time', 'first visit', 'never been', 'tried for the first time',
            'new customer', 'new to this', 'never tried'
        ]
        
        repeat_markers = [
            'regular', 'again', 'return', 'back', 'repeat', 'loyal',
            'always go', 'always come', 'many times', 'several times',
            'frequent', 'weekly', 'monthly', 'year after year'
        ]
        
        will_return_markers = [
            'will return', 'will be back', 'coming back', 'will go again',
            'definitely return', 'visit again', 'return customer'
        ]
        
        wont_return_markers = [
            'never return', 'never going back', 'won\'t be back', 'won\'t return',
            'last time', 'never again', 'stay away', 'avoid this place'
        ]
        
        for place_id in self.metrics_df['placeId']:
            place_reviews = self.combined_reviews[self.combined_reviews['placeId'] == place_id]
            
            if len(place_reviews) < 5:
                continue
                
            # Count journey markers
            first_time_count = 0
            repeat_count = 0
            will_return_count = 0
            wont_return_count = 0
            
            for idx, review in place_reviews.iterrows():
                if pd.isna(review['review_text']) or review['review_text'] == '':
                    continue
                    
                text = review['review_text'].lower()
                
                # Check for journey markers
                if any(marker in text for marker in first_time_markers):
                    first_time_count += 1
                    
                if any(marker in text for marker in repeat_markers):
                    repeat_count += 1
                    
                if any(marker in text for marker in will_return_markers):
                    will_return_count += 1
                    
                if any(marker in text for marker in wont_return_markers):
                    wont_return_count += 1
            
            # Calculate journey metrics
            total_reviews = len(place_reviews)
            first_time_rate = first_time_count / total_reviews
            repeat_rate = repeat_count / total_reviews
            will_return_rate = will_return_count / total_reviews
            wont_return_rate = wont_return_count / total_reviews
            
            # Customer loyalty score (repeat + will return - won't return)
            loyalty_score = (repeat_rate + will_return_rate - wont_return_rate) * 100
            
            # Create journey metrics
            place_journey = {
                'placeId': place_id,
                'first_time_rate': first_time_rate * 100,
                'repeat_customer_rate': repeat_rate * 100,
                'will_return_rate': will_return_rate * 100,
                'wont_return_rate': wont_return_rate * 100,
                'customer_loyalty_score': loyalty_score
            }
            
            journey_metrics.append(place_journey)
        
        self.journey_df = pd.DataFrame(journey_metrics)
        
        # Merge with main metrics
        self.metrics_df = pd.merge(self.metrics_df, self.journey_df, on='placeId', how='left')
        print(f"Customer journey analysis completed for {len(self.journey_df)} establishments")
        return self.journey_df
    
    def analyze_complaint_resolution(self):
        """Analyze complaint resolution in reviews and responses."""
        print("Analyzing complaint resolution patterns...")
        
        resolution_metrics = []
        
        # Define complaint and resolution keywords
        complaint_keywords = [
            'problem', 'issue', 'complaint', 'disappointing', 'disappointed',
            'frustrated', 'terrible', 'awful', 'bad', 'wrong', 'mistake',
            'error', 'fail', 'poor', 'unacceptable', 'dissatisfied'
        ]
        
        resolution_keywords = [
            'resolve', 'resolved', 'solution', 'solved', 'fix', 'fixed',
            'addressed', 'corrected', 'improved', 'apologize', 'sorry',
            'refund', 'replacement', 'compensate', 'compensation'
        ]
        
        for place_id in self.metrics_df['placeId']:
            place_reviews = self.combined_reviews[self.combined_reviews['placeId'] == place_id]
            
            if len(place_reviews) < 5:
                continue
                
            # Identify reviews with complaints
            complaint_reviews = []
            
            for idx, review in place_reviews.iterrows():
                if pd.isna(review['review_text']) or review['review_text'] == '':
                    continue
                    
                text = review['review_text'].lower()
                
                # Check if review contains complaint keywords
                has_complaint = any(keyword in text for keyword in complaint_keywords)
                
                if has_complaint:
                    has_response = not pd.isna(review['response_text']) and review['response_text'] != ''
                    
                    if has_response:
                        response_text = review['response_text'].lower()
                        has_resolution_language = any(keyword in response_text for keyword in resolution_keywords)
                    else:
                        has_resolution_language = False
                        
                    complaint_reviews.append({
                        'review_id': idx,
                        'rating': review['rating'],
                        'has_response': has_response,
                        'response_time_days': review['response_time_days'],
                        'has_resolution_language': has_resolution_language
                    })
            
            # Calculate complaint resolution metrics
            total_complaints = len(complaint_reviews)
            
            if total_complaints > 0:
                complaint_df = pd.DataFrame(complaint_reviews)
                
                response_rate = complaint_df['has_response'].mean() * 100
                resolution_language_rate = complaint_df[complaint_df['has_response']]['has_resolution_language'].mean() * 100 if len(complaint_df[complaint_df['has_response']]) > 0 else 0
                avg_response_time = complaint_df['response_time_days'].mean()
                
                # Create resolution metrics
                place_resolution = {
                    'placeId': place_id,
                    'complaint_count': total_complaints,
                    'complaint_rate': total_complaints / len(place_reviews) * 100,
                    'complaint_response_rate': response_rate,
                    'resolution_language_rate': resolution_language_rate,
                    'complaint_response_time': avg_response_time
                }
            else:
                place_resolution = {
                    'placeId': place_id,
                    'complaint_count': 0,
                    'complaint_rate': 0,
                    'complaint_response_rate': np.nan,
                    'resolution_language_rate': np.nan,
                    'complaint_response_time': np.nan
                }
            
            resolution_metrics.append(place_resolution)
        
        self.resolution_df = pd.DataFrame(resolution_metrics)
        
        # Merge with main metrics
        self.metrics_df = pd.merge(self.metrics_df, self.resolution_df, on='placeId', how='left')
        print(f"Complaint resolution analysis completed for {len(self.resolution_df)} establishments")
        return self.resolution_df
    
    def create_composite_score(self):
        """Create a composite score for ranking establishments."""
        print("Creating composite scores and rankings...")
        
        # Ensure all necessary metrics are calculated
        if self.metrics_df is None or len(self.metrics_df) == 0:
            print("ERROR: No metrics available. Run analysis functions first.")
            return None
        
        # Define weights for different metric categories
        self.composite_score_weights = self.config["composite_score_weights"]
                
        # Create a copy of the metrics dataframe for scoring
        score_df = self.metrics_df.copy()
        
        # Normalize numerical features to 0-1 scale
        for column in self.composite_score_weights.keys():
            if column in score_df.columns and column != 'authenticity_concerns':
                # Skip non-numeric columns
                if not np.issubdtype(score_df[column].dtype, np.number):
                    continue
                    
                # Handle missing values
                score_df[column].fillna(score_df[column].mean(), inplace=True)
                
                # Min-max scaling
                min_val = score_df[column].min()
                max_val = score_df[column].max()
                
                if max_val > min_val:
                    score_df[column + '_normalized'] = (score_df[column] - min_val) / (max_val - min_val)
                else:
                    score_df[column + '_normalized'] = 0.5  # Default if all values are the same
        
        # Handle authenticity_concerns (boolean to numeric)
        if 'authenticity_concerns' in score_df.columns:
            score_df['authenticity_concerns_normalized'] = score_df['authenticity_concerns'].astype(float)
        
        # Calculate weighted score
        score_df['composite_score'] = 0
        
        for column, weight in self.composite_score_weights.items():
            normalized_col = column + '_normalized'
            if normalized_col in score_df.columns:
                score_df['composite_score'] += score_df[normalized_col] * weight
        
        # Scale final score to 0-100
        min_score = score_df['composite_score'].min()
        max_score = score_df['composite_score'].max()
        
        if max_score > min_score:
            score_df['final_score'] = ((score_df['composite_score'] - min_score) / (max_score - min_score)) * 100
        else:
            score_df['final_score'] = 50  # Default if all scores are the same

        # Replace NaN values in final_score with 0 before ranking
        score_df['final_score'].fillna(0, inplace=True)

        # Round scores to 2 decimal places
        score_df['final_score'] = score_df['final_score'].round(2)
        
        # Add rank
        score_df['rank'] = score_df['final_score'].rank(ascending=False, method='min').astype(int)
        
        # Extract final results
        self.results_df = score_df[['placeId', 'title', 'final_score', 'rank', 'avg_rating', 
                                    'total_reviews', 'avg_sentiment', 'customer_loyalty_score']]
        
        print(f"Rankings created for {len(self.results_df)} establishments")
        return self.results_df
    
    def generate_insights(self, top_n=10):
        """Generate insights for top-ranked establishments."""
        print("Generating insights for top establishments...")
        
        if self.results_df is None or len(self.results_df) == 0:
            print("ERROR: No results available. Run create_composite_score first.")
            return None
        
        # Get top N establishments
        top_establishments = self.results_df.sort_values('rank').head(top_n)
        
        insights = {}
        
        for _, establishment in top_establishments.iterrows():
            place_id = establishment['placeId']
            
            # Get full metrics for this establishment
            place_metrics = self.metrics_df[self.metrics_df['placeId'] == place_id].iloc[0]
            
            # Extract key strengths
            strengths = []
            
            # Rating and sentiment
            if hasattr(place_metrics, 'avg_rating') and place_metrics['avg_rating'] >= 4.5:
                strengths.append(f"Exceptional average rating of {place_metrics['avg_rating']:.1f}/5")
            
            if hasattr(place_metrics, 'positive_review_pct') and place_metrics['positive_review_pct'] >= 85:
                strengths.append(f"Very high positive sentiment ({place_metrics['positive_review_pct']:.1f}%)")
            
            # Customer loyalty
            if hasattr(place_metrics, 'customer_loyalty_score') and place_metrics['customer_loyalty_score'] >= 50:
                strengths.append(f"Strong customer loyalty ({place_metrics['customer_loyalty_score']:.1f})")
            
            if hasattr(place_metrics, 'repeat_customer_rate') and place_metrics['repeat_customer_rate'] >= 25:
                strengths.append(f"High repeat customer rate ({place_metrics['repeat_customer_rate']:.1f}%)")
            
            # Aspect sentiments
            for aspect in ['service', 'quality', 'ambiance', 'price']:
                aspect_col = f'{aspect}_sentiment'
                mention_col = f'{aspect}_mention_rate'
                
                if hasattr(place_metrics, aspect_col) and hasattr(place_metrics, mention_col):
                    if not pd.isna(place_metrics[aspect_col]) and place_metrics[aspect_col] >= 0.5 and place_metrics[mention_col] >= 10:
                        strengths.append(f"Highly rated {aspect}")
            
            # Extract areas for improvement
            improvements = []
            
            # Low ratings in specific aspects
            for aspect in ['service', 'quality', 'ambiance', 'price', 'cleanliness']:
                aspect_col = f'{aspect}_sentiment'
                mention_col = f'{aspect}_mention_rate'
                
                if hasattr(place_metrics, aspect_col) and hasattr(place_metrics, mention_col):
                    if not pd.isna(place_metrics[aspect_col]) and place_metrics[aspect_col] <= 0 and place_metrics[mention_col] >= 10:
                        improvements.append(f"Improve {aspect}")
            
            # Response rate
            if hasattr(place_metrics, 'response_rate') and place_metrics['response_rate'] < 50:
                improvements.append("Increase response rate to reviews")
            
            # Response time
            if hasattr(place_metrics, 'avg_response_time') and not pd.isna(place_metrics['avg_response_time']) and place_metrics['avg_response_time'] > 7:
                improvements.append("Reduce response time to reviews")
            
            # Negative trends
            if hasattr(place_metrics, 'rating_trend') and place_metrics['rating_trend'] < -0.02:
                improvements.append("Address declining ratings trend")
            
            # Authenticity concerns
            if hasattr(place_metrics, 'authenticity_concerns') and place_metrics['authenticity_concerns']:
                improvements.append("Address potential review authenticity issues")
            
            # Store insights
            insights[place_id] = {
                'name': establishment['title'],
                'score': establishment['final_score'],
                'rank': establishment['rank'],
                'strengths': strengths[:5],  # Top 5 strengths
                'improvements': improvements[:3]  # Top 3 improvements
            }
            
            # Add distinctive words if available
            if hasattr(place_metrics, 'distinctive_positive_words'):
                insights[place_id]['distinctive_positive'] = place_metrics['distinctive_positive_words']
                
            if hasattr(place_metrics, 'distinctive_negative_words'):
                insights[place_id]['distinctive_negative'] = place_metrics['distinctive_negative_words']
        
        self.insights = insights
        return insights
    
    def run_full_analysis(self):
        """Run the full analysis pipeline."""
        self.calculate_basic_metrics()
        self.calculate_sentiment_metrics()
        self.calculate_aspect_sentiment()
        self.perform_topic_modeling()
        self.analyze_word_choice()
        self.analyze_named_entities()
        self.analyze_temporal_patterns()
        self.detect_review_authenticity()
        self.analyze_similarity_outliers()
        self.analyze_comparative_references()
        self.analyze_customer_journey()
        self.analyze_complaint_resolution()
        self.create_composite_score()
        self.generate_insights()
        
        return self.results_df
    
    def save_results(self, output_dir='.'):
        """Save analysis results to Excel files."""
        print("Saving results...")

        # Get current date and time for file naming
        timestamp = datetime.now().strftime("%Y%m%d_%H%M%S")
        
        # Create output directory if it doesn't exist
        import os
        os.makedirs(output_dir, exist_ok=True)
        
        # Save main results
        if self.results_df is not None:
            self.results_df.to_excel(f"{output_dir}/establishment_rankings_{timestamp}.xlsx", index=False)
            print(f"Rankings saved to {output_dir}/establishment_rankings_{timestamp}.xlsx")
        
        # Save full metrics
        if self.metrics_df is not None:
            self.metrics_df.to_excel(f"{output_dir}/establishment_metrics_{timestamp}.xlsx", index=False)
            print(f"Full metrics saved to {output_dir}/establishment_metrics_{timestamp}.xlsx")
        
        # Save insights as JSON
        if self.insights is not None:
            import json
            with open(f"{output_dir}/establishment_insights_{timestamp}.json", 'w') as f:
                json.dump(self.insights, f, indent=2)
            print(f"Insights saved to {output_dir}/establishment_insights_{timestamp}.json")
        
        print("All results saved successfully")
    
    def save_results(self, output_dir='.'):
        """Save analysis results to Excel files."""
        print("Saving results...")

        # Get current date and time for file naming
        timestamp = datetime.now().strftime("%Y%m%d_%H%M%S")
        
        # Create output directory if it doesn't exist
        import os
        os.makedirs(output_dir, exist_ok=True)
        
        # Save main results with scoring components
        if self.results_df is not None:
            # Get the columns used in scoring
            scoring_columns = self.composite_score_weights.keys()
            
            # Create enhanced results with scoring fields
            enhanced_results = self.results_df.copy()
            
            # Add each scoring column from metrics_df to the results
            for col in scoring_columns:
                if col in self.metrics_df.columns:
                    enhanced_results[col] = self.metrics_df.set_index('placeId').loc[enhanced_results['placeId'], col].values
            
            # Add normalized values for better understanding
            for col in scoring_columns:
                norm_col = f"{col}_normalized"
                if norm_col in self.metrics_df.columns:
                    enhanced_results[f"{col}_normalized"] = self.metrics_df.set_index('placeId').loc[enhanced_results['placeId'], norm_col].values
            
            # Save to Excel
            enhanced_results.to_excel(f"{output_dir}/establishment_rankings_{timestamp}.xlsx", index=False)
            print(f"Enhanced rankings with scoring details saved to {output_dir}/establishment_rankings_{timestamp}.xlsx")
        
        # Save full metrics
        if self.metrics_df is not None:
            self.metrics_df.to_excel(f"{output_dir}/establishment_metrics_{timestamp}.xlsx", index=False)
            print(f"Full metrics saved to {output_dir}/establishment_metrics_{timestamp}.xlsx")
        
        # Save insights as JSON
        if self.insights is not None:
            import json
            with open(f"{output_dir}/establishment_insights_{timestamp}.json", 'w') as f:
                json.dump(self.insights, f, indent=2)
            print(f"Insights saved to {output_dir}/establishment_insights_{timestamp}.json")
        
        print("All results saved successfully")


# Example usage
if __name__ == "__main__":
    # File paths
    google_maps_file = "google_maps_example.csv"
    trustpilot_file = "trustpilot_example.csv"
    establishment_file = "establishment_base_example.csv"
    
    # Create analyzer
    analyzer = ReviewAnalyzer(google_maps_file, trustpilot_file, establishment_file)
    
    # Run full analysis
    results = analyzer.run_full_analysis()
    
    # Save results
    analyzer.save_results("results")
    
    # Print top 10 establishments
    print("\nTop 10 Establishments:")
    top10 = results.sort_values('rank').head(10)
    print(top10[['rank', 'title', 'final_score', 'avg_rating', 'total_reviews']])<|MERGE_RESOLUTION|>--- conflicted
+++ resolved
@@ -1,11 +1,10 @@
-# version: 1.2.0
-# TODO: 
-# -Increase local guide weights
-# -Add complaint resolution to composite score calculation
-<<<<<<< HEAD
-# -Move composite score weights to config file
-=======
->>>>>>> e6366c7c
+# version: 1.1.0
+# Added cluster text similarity analysis
+# Added text similarity outlier detection
+# Updated the weights for composite score calculation
+# Changed file saving naming convention to include date and time
+# Improved the ranking file for easier interpretation with the fields that make up the composite score
+# Added version summary
 
 import pandas as pd
 import numpy as np
